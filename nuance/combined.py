--- conflicted
+++ resolved
@@ -5,16 +5,11 @@
 import numpy as np
 from scipy.linalg import block_diag
 from tqdm.autonotebook import tqdm
-<<<<<<< HEAD
 
 from nuance import utils
 from nuance.nuance import Nuance
 from nuance.search_data import SearchData
 from nuance.utils import periodic_transit
-=======
-import jax.numpy as jnp
-from nuance import utils
->>>>>>> 75ccf424
 
 
 def solve_triangular(*gps_y):
@@ -62,29 +57,14 @@
 
     @property
     def time(self):
-<<<<<<< HEAD
-        """Time array of the combined dataset"""
-=======
         """Time of all datasets"""
->>>>>>> 75ccf424
         return np.hstack([d.time for d in self.datasets])
 
     @property
     def flux(self):
-<<<<<<< HEAD
-        """Flux array of the combined dataset"""
-        return np.hstack([d.flux for d in self.datasets])
-
-    @property
-    def X(self):
-        """Design matrix of the combined dataset"""
-        return block_diag(*[d.X for d in self.datasets])
-
-=======
         """Flux of all datasets"""
         return np.hstack([d.flux for d in self.datasets])
 
->>>>>>> 75ccf424
     def _compute_L(self):
         Liy = solve_triangular(*[(d.gp, d.flux) for d in self.datasets])
         LiX = solve_triangular(*[(d.gp, d.X.T) for d in self.datasets])
@@ -249,17 +229,10 @@
 
         return np.hstack(means), np.hstack(signals), np.hstack(noises)
 
-<<<<<<< HEAD
     def mask_transit(self, t0: float, D: float, P: float):
         new_self = self.__class__(
             datasets=[d.mask_transit(t0, D, P) for d in self.datasets], c=self.c
         )
         new_self._fill_search_data()
         new_self._compute_L()
-        return new_self
-=======
-    def mask(self):
-        new_self = self.__class__(datasets=[d.mask() for d in self.datasets], c=self.c)
-        new_self.datasets = [d.mask() for d in self.datasets]
-        new_self._fill_search_data()
->>>>>>> 75ccf424
+        return new_self